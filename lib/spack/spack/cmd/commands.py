# Copyright 2013-2023 Lawrence Livermore National Security, LLC and other
# Spack Project Developers. See the top-level COPYRIGHT file for details.
#
# SPDX-License-Identifier: (Apache-2.0 OR MIT)

from __future__ import print_function

import argparse
import copy
import os
import re
import sys

import llnl.util.filesystem as fs
import llnl.util.tty as tty
from llnl.util.argparsewriter import ArgparseCompletionWriter, ArgparseRstWriter, ArgparseWriter
from llnl.util.tty.colify import colify

import spack.cmd
import spack.main
import spack.paths
from spack.main import section_descriptions

description = "list available spack commands"
section = "developer"
level = "long"


#: list of command formatters
formatters = {}


#: standard arguments for updating completion scripts
#: we iterate through these when called with --update-completion
update_completion_args = {
    "bash": {
        "aliases": True,
        "format": "bash",
        "header": os.path.join(spack.paths.share_path, "bash", "spack-completion.in"),
        "update": os.path.join(spack.paths.share_path, "spack-completion.bash"),
<<<<<<< HEAD
    },
    "fish": {
        "aliases": True,
        "format": "fish",
        "header": os.path.join(spack.paths.share_path, "fish", "spack-completion.in"),
        "update": os.path.join(spack.paths.share_path, "spack-completion.fish"),
    },
=======
    }
>>>>>>> 11bc27d9
}


def formatter(func):
    """Decorator used to register formatters"""
    formatters[func.__name__] = func
    return func


def setup_parser(subparser):
    subparser.add_argument(
        "--update-completion",
        action="store_true",
        default=False,
        help="regenerate spack's tab completion scripts",
    )

    subparser.add_argument(
<<<<<<< HEAD
        "-a",
        "--aliases",
        action="store_true",
        default=False,
        help="include command aliases",
=======
        "-a", "--aliases", action="store_true", default=False, help="include command aliases"
>>>>>>> 11bc27d9
    )
    subparser.add_argument(
        "--format",
        default="names",
        choices=formatters,
        help="format to be used to print the output (default: names)",
    )
    subparser.add_argument(
        "--header",
        metavar="FILE",
        default=None,
        action="store",
        help="prepend contents of FILE to the output (useful for rst format)",
    )
    subparser.add_argument(
        "--update",
        metavar="FILE",
        default=None,
        action="store",
        help="write output to the specified file, if any command is newer",
    )
    subparser.add_argument(
        "rst_files",
        nargs=argparse.REMAINDER,
        help="list of rst files to search for `_cmd-spack-<cmd>` cross-refs",
    )


class SpackArgparseRstWriter(ArgparseRstWriter):
    """RST writer tailored for spack documentation."""

    def __init__(
        self,
        prog,
        out=None,
        aliases=False,
        documented_commands=[],
        rst_levels=["-", "-", "^", "~", ":", "`"],
    ):
        out = sys.stdout if out is None else out
        super(SpackArgparseRstWriter, self).__init__(prog, out, aliases, rst_levels)
        self.documented = documented_commands

    def usage(self, *args):
        string = super(SpackArgparseRstWriter, self).usage(*args)

        cmd = self.parser.prog.replace(" ", "-")
        if cmd in self.documented:
            string += "\n:ref:`More documentation <cmd-{0}>`\n".format(cmd)

        return string


class SubcommandWriter(ArgparseWriter):
    def format(self, cmd):
        return "    " * self.level + cmd.prog + "\n"


_positional_to_subroutine = {
    "package": "_all_packages",
    "spec": "_all_packages",
    "filter": "_all_packages",
    "installed": "_installed_packages",
    "compiler": "_installed_compilers",
    "section": "_config_sections",
    "env": "_environments",
    "extendable": "_extensions",
    "keys": "_keys",
    "help_command": "_subcommands",
    "mirror": "_mirrors",
    "virtual": "_providers",
    "namespace": "_repos",
    "hash": "_all_resource_hashes",
    "pytest": "_unit_tests",
}


class BashCompletionWriter(ArgparseCompletionWriter):
    """Write argparse output as bash programmable tab completion."""

    def body(self, positionals, optionals, subcommands):
        if positionals:
            return """
    if $list_options
    then
        {0}
    else
        {1}
    fi
""".format(
                self.optionals(optionals), self.positionals(positionals)
            )
        elif subcommands:
            return """
    if $list_options
    then
        {0}
    else
        {1}
    fi
""".format(
                self.optionals(optionals), self.subcommands(subcommands)
            )
        else:
            return """
    {0}
""".format(
                self.optionals(optionals)
            )

    def positionals(self, positionals):
        # If match found, return function name
        for positional in positionals:
            for key, value in _positional_to_subroutine.items():
                if positional.startswith(key):
                    return value

        # If no matches found, return empty list
        return 'SPACK_COMPREPLY=""'

    def optionals(self, optionals):
        return 'SPACK_COMPREPLY="{0}"'.format(" ".join(optionals))

    def subcommands(self, subcommands):
        return 'SPACK_COMPREPLY="{0}"'.format(" ".join(subcommands))
<<<<<<< HEAD


# Map argument destination names to their complete commands
# Earlier item in the have higher precedence
_dest_to_fish_complete = {
    ("activate", r"view"): '-f -a "(__fish_complete_directories)"',
    ("bootstrap root", r"path"): '-f -a "(__fish_complete_directories)"',
    ("mirror add", r"mirror"): "-f",
    ("repo add", r"path"): '-f -a "(__fish_complete_directories)"',
    ("test find", r"filter"): '-f -a "(__fish_spack_tests)"',
    ("bootstrap", r"name"): '-f -a "(__fish_spack_bootstrap_names)"',
    ("buildcache create", r"key"): '-f -a "(__fish_spack_gpg_keys)"',
    ("build-env", r"spec \[--\].*"): '-f -a "(__fish_spack_build_env_spec)"',
    ("checksum", r"package"): '-f -a "(__fish_spack_packages)"',
    (
        "checksum",
        r"versions",
    ): "-f -a '(__fish_spack_package_versions $__fish_spack_argparse_argv[1])'",
    ("config", r"path"): '-f -a "(__fish_spack_colon_path)"',
    ("config", r"section"): '-f -a "(__fish_spack_config_sections)"',
    ("develop", r"specs?"): '-f -k -a "(__fish_spack_specs_or_id)"',
    ("diff", r"specs?"): '-f -a "(__fish_spack_installed_specs)"',
    ("gpg sign", r"output"): '-f -a "(__fish_complete_directories)"',
    ("gpg", r"keys?"): '-f -a "(__fish_spack_gpg_keys)"',
    ("graph", r"specs?"): '-f -k -a "(__fish_spack_specs_or_id)"',
    ("help", r"help_command"): '-f -a "(__fish_spack_commands)"',
    ("install", r"specfiles"): '-f -a "(__fish_spack_yamls)"',
    ("list", r"filter"): '-f -a "(__fish_spack_packages)"',
    ("mirror", r"mirror"): '-f -a "(__fish_spack_mirrors)"',
    ("pkg", r"package"): '-f -a "(__fish_spack_pkg_packages)"',
    ("remove", r"specs?"): '-f -a "(__fish_spack_installed_specs)"',
    (
        "repo",
        r"namespace_or_path",
    ): '$__fish_spack_force_files -a "(__fish_spack_repos)"',
    ("restage", r"specs?"): '-f -k -a "(__fish_spack_specs_or_id)"',
    ("rm", r"specs?"): '-f -a "(__fish_spack_installed_specs)"',
    ("solve", r"specs?"): '-f -k -a "(__fish_spack_specs_or_id)"',
    ("spec", r"specs?"): '-f -k -a "(__fish_spack_specs_or_id)"',
    ("stage", r"specs?"): '-f -k -a "(__fish_spack_specs_or_id)"',
    ("test-env", r"spec \[--\].*"): '-f -a "(__fish_spack_build_env_spec)"',
    ("test", r"\[?name.*"): '-f -a "(__fish_spack_tests)"',
    ("undevelop", r"specs?"): '-f -k -a "(__fish_spack_specs_or_id)"',
    (
        "verify",
        r"specs_or_files",
    ): '$__fish_spack_force_files -a "(__fish_spack_installed_specs)"',
    ("view", r"path"): '-f -a "(__fish_complete_directories)"',
    ("", r"comment"): "-f",
    ("", r"compiler_spec"): '-f -a "(__fish_spack_installed_compilers)"',
    ("", r"config_scopes"): '-f -a "(__fish_complete_directories)"',
    (
        "",
        r"sorted_profile",
    ): '-f -a "calls ncalls cumtime cumulative filename line module"',
    ("", r"extendable"): '-f -a "(__fish_spack_extensions)"',
    ("", r"installed_specs?"): '-f -a "(__fish_spack_installed_specs)"',
    ("", r"job_url"): "-f",
    ("", r"location_env"): '-f -a "(__fish_complete_directories)"',
    ("", r"pytest_args"): '-f -a "(__fish_spack_unit_tests)"',
    ("", r"package_or_file"): '$__fish_spack_force_files -a "(__fish_spack_packages)"',
    ("", r"package_or_user"): '-f -a "(__fish_spack_packages)"',
    ("", r"package"): '-f -a "(__fish_spack_packages)"',
    ("", r"PKG"): '-f -a "(__fish_spack_packages)"',
    ("", r"prefix"): '-f -a "(__fish_complete_directories)"',
    ("", r"rev\d?"): '-f -a "(__fish_spack_git_rev)"',
    ("", r"specs?"): '-f -k -a "(__fish_spack_specs)"',
    ("", r"tags?"): '-f -a "(__fish_spack_tags)"',
    ("", r"virtual_package"): '-f -a "(__fish_spack_providers)"',
    ("", r"working_dir"): '-f -a "(__fish_complete_directories)"',
    ("", r"(\w*_)?env"): '-f -a "(__fish_spack_environments)"',
    ("", r"(\w*_)?dir(ectory)?"): '-f -a "(__fish_spack_environments)"',
    ("", r"(\w*_)?mirror_name"): '-f -a "(__fish_spack_mirrors)"',
}


def _fish_dest_get_complete(prog, dest):
    s = prog.split(None, 1)
    subcmd = s[1] if len(s) == 2 else ""

    for (prog_key, pos_key), value in _dest_to_fish_complete.items():
        if subcmd.startswith(prog_key) and re.match("^" + pos_key + "$", dest):
            return value
    return None


class FishCompletionWriter(ArgparseCompletionWriter):
    """Write argparse output as bash programmable tab completion."""

    def format(self, cmd):
        """Returns the string representation of a single node in the
        parser tree.

        Override this in subclasses to define how each subcommand
        should be displayed.

        Parameters:
            (Command): parsed information about a command or subcommand

        Returns:
            str: the string representation of this subcommand
        """

        assert cmd.optionals  # we should always at least have -h, --help
        assert not (cmd.positionals and cmd.subcommands)  # one or the other

        # We also need help messages and how arguments are used
        # So we pass everything to completion writer
        positionals = cmd.positionals
        optionals = cmd.optionals
        subcommands = cmd.subcommands

        return (
            self.prog_comment(cmd.prog)
            + self.optspecs(cmd.prog, optionals)
            + self.complete(cmd.prog, positionals, optionals, subcommands)
        )

    def optspecs(self, prog, optionals):
        """Read the optionals and return the command to set optspec.

        Parameters:
            prog (str): the command name
            optionals (list): list of optional arguments

        Returns:
            (str) command to set optspec variable
        """

        # Variables of optspecs
        optspec_var = "__fish_spack_optspecs_" + prog.replace(" ", "_").replace(
            "-", "_"
        )

        if optionals is None:
            return "set -g %s\n" % optspec_var

        # Build optspec by iterating over options
        args = []

        # Record not actually supported options
        comment = ""

        for flags, dest, _, nargs, _ in optionals:
            if len(flags) == 0:
                continue

            required = ""

            # Because nargs '?' is treated differently in fish,
            # we treat it as required.
            # Also, because multi-argument options are not supported,
            # we treat it like one argument and leave a comment.
            if nargs == 0:
                pass
            elif nargs in [1, None, "?"]:
                required = "="
            else:
                required = "="
                comment += "\n# TODO: %s -> %r: %r not supported" % (flags, dest, nargs)

            # Pair short options with long options

            # We need to do this because fish doesn't support multiple short
            # or long options.
            # However, since we are paring options only, this is fine

            short = [f[1:] for f in flags if f.startswith("-") and len(f) == 2]
            long = [f[2:] for f in flags if f.startswith("--")]

            while len(short) > 0 and len(long) > 0:
                arg = '"%s/%s%s"' % (short.pop(), long.pop(), required)
            while len(short) > 0:
                arg = '"%s/%s"' % (short.pop(), required)
            while len(long) > 0:
                arg = '"%s%s"' % (long.pop(), required)

            args.append(arg)

        # Even if there is no option, we still set variable.
        # In fish such variable is an empty array, we use it to
        # indicate that such subcommand exists.
        args = " ".join(args)

        return "set -g %s %s\n" % (optspec_var, args)

    @staticmethod
    def is_iterable(arg):
        return isinstance(arg, (list, tuple, set, frozenset))

    @staticmethod
    def complete_head(prog, positional=None):
        """Returns the head of the completion command.

        Parameters:
            prog (str): the full command name
            positional (str or None): if given, it is the position after command

        Returns:
            (str) the head of the completion command
        """

        # Split command and subcommand
        s = prog.split(None, 1)
        subcmd = s[1] if len(s) == 2 else ""

        if positional is None:
            return 'complete -c %s -n "__fish_spack_using_command %s"' % (s[0], subcmd)
        else:
            ret = 'complete -c %s -n "__fish_spack_using_command_pos %d %s"'
            return ret % (s[0], positional, subcmd)

    def complete(self, prog, positionals, optionals, subcommands):
        """Returns all the completion commands.

        Parameters:
            prog (str): the full command name
            positionals (list): list of positional arguments
            optionals (list): list of optional arguments
            subcommands (list): list of subcommands

        Returns:
            (str) the completion command
        """

        commands = []

        if positionals:
            commands.append(self.positionals(prog, positionals))

        if subcommands:
            commands.append(self.subcommands(prog, subcommands))

        if optionals:
            commands.append(self.optionals(prog, optionals))

        return "".join(commands)

    def positionals(self, prog, positionals):
        """Returns the completion for positional arguments.

        Parameters:
            prog (str): the full command name
            positionals (list): list of positional arguments

        Returns:
            (str) the completion command
        """

        commands = []

        for idx, (args, help, choices, nargs) in enumerate(positionals):
            # Make sure we always get same order of output
            if isinstance(choices, dict):
                choices = sorted(choices.keys())
            elif isinstance(choices, (set, frozenset)):
                choices = sorted(choices)

            commands.append(
                "# %d -> %s %r (%s): %r" % (idx, args, choices, help, nargs)
            )

            head = self.complete_head(prog, idx if nargs != "..." else None)

            if self.is_iterable(choices):
                # If there are choices, we provide a completion for all
                # possible values
                choices = " ".join(choices)
                commands.append(head + ' -f -a "%s"' % choices)
            else:
                # Otherwise, we try to find a predefined completion for it
                value = _fish_dest_get_complete(prog, args)
                if value is not None:
                    commands.append(head + " " + value)

        return "\n".join(commands) + "\n"

    def prog_comment(self, prog):
        """Returns a comment line for the command.

        Parameters:
            prog (str): the full command name

        Returns:
            (str) the comment line
        """

        return "\n# %s\n" % prog

    def optionals(self, prog, optionals):
        """Returns the completion for optional arguments.

        Parameters:
            prog (str): the full command name
            optionals (list): list of optional arguments

        Returns:
            (str) the completion command
        """

        commands = []
        head = self.complete_head(prog)

        for flags, dest, _, nargs, help in optionals:
            # Make sure we always get same order of output
            if isinstance(dest, dict):
                dest = dest.keys()
            elif isinstance(dest, (set, frozenset)):
                dest = sorted(dest)

            commands.append("# %s -> %r: %r" % (flags, dest, nargs))

            # To provide description for optionals, and also possible values,
            # we need to use two split completion command.
            # Otherwise, each option will have same description.
            prefix = head

            # Add all flags to the completion
            for f in flags:
                if f.startswith("--"):
                    long = f[2:]
                    prefix += " -l %s" % long
                elif f.startswith("-"):
                    short = f[1:]
                    assert len(short) == 1
                    prefix += " -s %s" % short

            # Check if option require argument
            # Currently multi-argument options are not supported,
            # so we treat it like one argument and leave a comment
            if nargs == 0:
                pass
            elif nargs in [1, None, "?"]:
                prefix += " -r"
            else:
                commands.append(
                    "# TODO: %s -> %r: %r not supported" % (flags, dest, nargs)
                )
                prefix += " -r"

            if self.is_iterable(dest):
                # If there are choices, we provide a completion for all
                # possible values
                choices = " ".join(dest)
                commands.append(prefix + ' -f -a "%s"' % choices)
            else:
                # Otherwise, we try to find a predefined completion for it
                value = _fish_dest_get_complete(prog, dest)
                if value is not None:
                    commands.append(prefix + " " + value)

            if len(help) > 0:
                help = help.split("\n")[0]
                commands.append(prefix + ' -d "%s"' % help)

        return "\n".join(commands) + "\n"

    def subcommands(self, prog, subcommands):
        """Returns the completion for subcommands.

        Parameters:
            prog (str): the full command name
            subcommands (list): list of subcommands

        Returns:
            (str) the completion command
        """

        commands = []
        head = self.complete_head(prog, 0)

        for _, subcommand, help in subcommands:
            command = head + " -f -a %s" % subcommand

            if help is not None and len(help) > 0:
                help = help.split("\n")[0]
                command += ' -d "%s"' % help

            commands.append(command)

        return "\n".join(commands) + "\n"
=======
>>>>>>> 11bc27d9


@formatter
def subcommands(args, out):
    parser = spack.main.make_argument_parser()
    spack.main.add_all_commands(parser)
    writer = SubcommandWriter(parser.prog, out, args.aliases)
    writer.write(parser)


def rst_index(out):
    out.write("\n")

    index = spack.main.index_commands()
    sections = index["long"]

    dmax = max(len(section_descriptions.get(s, s)) for s in sections) + 2
    cmax = max(len(c) for _, c in sections.items()) + 60

    row = "%s  %s\n" % ("=" * dmax, "=" * cmax)
    line = "%%-%ds  %%s\n" % dmax

    out.write(row)
    out.write(line % (" Category ", " Commands "))
    out.write(row)
    for section, commands in sorted(sections.items()):
        description = section_descriptions.get(section, section)

        for i, cmd in enumerate(sorted(commands)):
            description = description.capitalize() if i == 0 else ""
            ref = ":ref:`%s <spack-%s>`" % (cmd, cmd)
            comma = "," if i != len(commands) - 1 else ""
            bar = "| " if i % 8 == 0 else "  "
            out.write(line % (description, bar + ref + comma))
    out.write(row)


@formatter
def rst(args, out):
    # create a parser with all commands
    parser = spack.main.make_argument_parser()
    spack.main.add_all_commands(parser)

    # extract cross-refs of the form `_cmd-spack-<cmd>:` from rst files
    documented_commands = set()
    for filename in args.rst_files:
        with open(filename) as f:
            for line in f:
                match = re.match(r"\.\. _cmd-(spack-.*):", line)
                if match:
                    documented_commands.add(match.group(1).strip())

    # print an index to each command
    rst_index(out)
    out.write("\n")

    # print sections for each command and subcommand
    writer = SpackArgparseRstWriter(parser.prog, out, args.aliases, documented_commands)
    writer.write(parser)


@formatter
def names(args, out):
    commands = copy.copy(spack.cmd.all_commands())

    if args.aliases:
        commands.extend(spack.main.aliases.keys())

    colify(commands, output=out)


@formatter
def bash(args, out):
    parser = spack.main.make_argument_parser()
    spack.main.add_all_commands(parser)

    writer = BashCompletionWriter(parser.prog, out, args.aliases)
    writer.write(parser)


@formatter
def fish(args, out):
    parser = spack.main.make_argument_parser()
    spack.main.add_all_commands(parser)

    writer = FishCompletionWriter(parser.prog, out, args.aliases)
    writer.write(parser)


def prepend_header(args, out):
    if not args.header:
        return

    with open(args.header) as header:
        out.write(header.read())


def _commands(parser, args):
    """This is the 'regular' command, which can be called multiple times.

    See ``commands()`` below for ``--update-completion`` handling.
    """
    formatter = formatters[args.format]

    # check header first so we don't open out files unnecessarily
    if args.header and not os.path.exists(args.header):
        tty.die("No such file: '%s'" % args.header)

    if args.update:
        tty.msg("Updating file: %s" % args.update)
        with open(args.update, "w") as f:
            prepend_header(args, f)
            formatter(args, f)

        if args.update_completion:
            fs.set_executable(args.update)

    else:
        prepend_header(args, sys.stdout)
        formatter(args, sys.stdout)


def update_completion(parser, args):
    """Iterate through the shells and update the standard completion files.

    This is a convenience method to avoid calling this command many
    times, and to simplify completion update for developers.

    """
    for shell, shell_args in update_completion_args.items():
        for attr, value in shell_args.items():
            setattr(args, attr, value)
        _commands(parser, args)


def commands(parser, args):
    if args.update_completion:
        if args.format != "names" or any([args.aliases, args.update, args.header]):
            tty.die("--update-completion can only be specified alone.")

        # this runs the command multiple times with different arguments
        return update_completion(parser, args)

    else:
        # run commands normally
        return _commands(parser, args)<|MERGE_RESOLUTION|>--- conflicted
+++ resolved
@@ -38,7 +38,6 @@
         "format": "bash",
         "header": os.path.join(spack.paths.share_path, "bash", "spack-completion.in"),
         "update": os.path.join(spack.paths.share_path, "spack-completion.bash"),
-<<<<<<< HEAD
     },
     "fish": {
         "aliases": True,
@@ -46,9 +45,6 @@
         "header": os.path.join(spack.paths.share_path, "fish", "spack-completion.in"),
         "update": os.path.join(spack.paths.share_path, "spack-completion.fish"),
     },
-=======
-    }
->>>>>>> 11bc27d9
 }
 
 
@@ -67,15 +63,7 @@
     )
 
     subparser.add_argument(
-<<<<<<< HEAD
-        "-a",
-        "--aliases",
-        action="store_true",
-        default=False,
-        help="include command aliases",
-=======
         "-a", "--aliases", action="store_true", default=False, help="include command aliases"
->>>>>>> 11bc27d9
     )
     subparser.add_argument(
         "--format",
@@ -201,7 +189,6 @@
 
     def subcommands(self, subcommands):
         return 'SPACK_COMPREPLY="{0}"'.format(" ".join(subcommands))
-<<<<<<< HEAD
 
 
 # Map argument destination names to their complete commands
@@ -583,8 +570,6 @@
             commands.append(command)
 
         return "\n".join(commands) + "\n"
-=======
->>>>>>> 11bc27d9
 
 
 @formatter
