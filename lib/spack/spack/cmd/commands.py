# Copyright 2013-2023 Lawrence Livermore National Security, LLC and other
# Spack Project Developers. See the top-level COPYRIGHT file for details.
#
# SPDX-License-Identifier: (Apache-2.0 OR MIT)

import argparse
import copy
import os
import re
import sys
from argparse import ArgumentParser, Namespace
from typing import IO, Any, Callable, Dict, Sequence, Set

import llnl.util.filesystem as fs
import llnl.util.tty as tty
from llnl.util.argparsewriter import (
    ArgparseCompletionWriter,
    ArgparseRstWriter,
    ArgparseWriter,
    Command,
)
from llnl.util.tty.colify import colify

import spack.cmd
import spack.main
import spack.paths
from spack.main import section_descriptions

description = "list available spack commands"
section = "developer"
level = "long"


#: list of command formatters
formatters: Dict[str, Callable[[Namespace, IO], None]] = {}


#: standard arguments for updating completion scripts
#: we iterate through these when called with --update-completion
update_completion_args: Dict[str, Dict[str, Any]] = {
    "bash": {
        "aliases": True,
        "format": "bash",
        "header": os.path.join(spack.paths.share_path, "bash", "spack-completion.in"),
        "update": os.path.join(spack.paths.share_path, "spack-completion.bash"),
    },
    "fish": {
        "aliases": True,
        "format": "fish",
        "header": os.path.join(spack.paths.share_path, "fish", "spack-completion.in"),
        "update": os.path.join(spack.paths.share_path, "spack-completion.fish"),
    },
}


def formatter(func: Callable[[Namespace, IO], None]) -> Callable[[Namespace, IO], None]:
    """Decorator used to register formatters.

    Args:
        func: Formatting function.

    Returns:
        The same function.
    """
    formatters[func.__name__] = func
    return func


def setup_parser(subparser: ArgumentParser) -> None:
    """Set up the argument parser.

    Args:
        subparser: Preliminary argument parser.
    """
    subparser.add_argument(
        "--update-completion",
        action="store_true",
        default=False,
        help="regenerate spack's tab completion scripts",
    )

    subparser.add_argument(
        "-a", "--aliases", action="store_true", default=False, help="include command aliases"
    )
    subparser.add_argument(
        "--format",
        default="names",
        choices=formatters,
        help="format to be used to print the output (default: names)",
    )
    subparser.add_argument(
        "--header",
        metavar="FILE",
        default=None,
        action="store",
        help="prepend contents of FILE to the output (useful for rst format)",
    )
    subparser.add_argument(
        "--update",
        metavar="FILE",
        default=None,
        action="store",
        help="write output to the specified file, if any command is newer",
    )
    subparser.add_argument(
        "rst_files",
        nargs=argparse.REMAINDER,
        help="list of rst files to search for `_cmd-spack-<cmd>` cross-refs",
    )


class SpackArgparseRstWriter(ArgparseRstWriter):
    """RST writer tailored for spack documentation."""

    def __init__(
        self,
        prog: str,
        out: IO = sys.stdout,
        aliases: bool = False,
        documented_commands: Set[str] = set(),
        rst_levels: Sequence[str] = ["-", "-", "^", "~", ":", "`"],
    ):
        """Initialize a new SpackArgparseRstWriter instance.

        Args:
            prog: Program name.
            out: File object to write to.
            aliases: Whether or not to include subparsers for aliases.
            documented_commands: Set of commands with additional documentation.
            rst_levels: List of characters for rst section headings.
        """
        super().__init__(prog, out, aliases, rst_levels)
        self.documented = documented_commands

    def usage(self, usage: str) -> str:
        """Example usage of a command.

        Args:
            usage: Command usage.

        Returns:
            Usage of a command.
        """
        string = super().usage(usage)

        cmd = self.parser.prog.replace(" ", "-")
        if cmd in self.documented:
            string += "\n:ref:`More documentation <cmd-{0}>`\n".format(cmd)

        return string


class SubcommandWriter(ArgparseWriter):
    """Write argparse output as a list of subcommands."""

    def format(self, cmd: Command) -> str:
        """Return the string representation of a single node in the parser tree.

        Args:
            cmd: Parsed information about a command or subcommand.

        Returns:
            String representation of this subcommand.
        """
        return "    " * self.level + cmd.prog + "\n"


_positional_to_subroutine: Dict[str, str] = {
    "package": "_all_packages",
    "spec": "_all_packages",
    "filter": "_all_packages",
    "installed": "_installed_packages",
    "compiler": "_installed_compilers",
    "section": "_config_sections",
    "env": "_environments",
    "extendable": "_extensions",
    "keys": "_keys",
    "help_command": "_subcommands",
    "mirror": "_mirrors",
    "virtual": "_providers",
    "namespace": "_repos",
    "hash": "_all_resource_hashes",
    "pytest": "_unit_tests",
}


class BashCompletionWriter(ArgparseCompletionWriter):
    """Write argparse output as bash programmable tab completion."""

    def body(
        self, positionals: Sequence[str], optionals: Sequence[str], subcommands: Sequence[str]
    ) -> str:
        """Return the body of the function.

        Args:
            positionals: List of positional arguments.
            optionals: List of optional arguments.
            subcommands: List of subcommand parsers.

        Returns:
            Function body.
        """
        if positionals:
            return """
    if $list_options
    then
        {0}
    else
        {1}
    fi
""".format(
                self.optionals(optionals), self.positionals(positionals)
            )
        elif subcommands:
            return """
    if $list_options
    then
        {0}
    else
        {1}
    fi
""".format(
                self.optionals(optionals), self.subcommands(subcommands)
            )
        else:
            return """
    {0}
""".format(
                self.optionals(optionals)
            )

    def positionals(self, positionals: Sequence[str]) -> str:
        """Return the syntax for reporting positional arguments.

        Args:
            positionals: List of positional arguments.

        Returns:
            Syntax for positional arguments.
        """
        # If match found, return function name
        for positional in positionals:
            for key, value in _positional_to_subroutine.items():
                if positional.startswith(key):
                    return value

        # If no matches found, return empty list
        return 'SPACK_COMPREPLY=""'

    def optionals(self, optionals: Sequence[str]) -> str:
        """Return the syntax for reporting optional flags.

        Args:
            optionals: List of optional arguments.

        Returns:
            Syntax for optional flags.
        """
        return 'SPACK_COMPREPLY="{0}"'.format(" ".join(optionals))

    def subcommands(self, subcommands: Sequence[str]) -> str:
        """Return the syntax for reporting subcommands.

        Args:
            subcommands: List of subcommand parsers.

        Returns:
            Syntax for subcommand parsers
        """
        return 'SPACK_COMPREPLY="{0}"'.format(" ".join(subcommands))


# Map argument destination names to their complete commands
# Earlier item in the have higher precedence
_dest_to_fish_complete = {
    ("activate", r"view"): '-f -a "(__fish_complete_directories)"',
    ("bootstrap root", r"path"): '-f -a "(__fish_complete_directories)"',
    ("mirror add", r"mirror"): "-f",
    ("repo add", r"path"): '-f -a "(__fish_complete_directories)"',
    ("test find", r"filter"): '-f -a "(__fish_spack_tests)"',
    ("bootstrap", r"name"): '-f -a "(__fish_spack_bootstrap_names)"',
    ("buildcache create", r"key"): '-f -a "(__fish_spack_gpg_keys)"',
    ("build-env", r"spec \[--\].*"): '-f -a "(__fish_spack_build_env_spec)"',
    ("checksum", r"package"): '-f -a "(__fish_spack_packages)"',
    (
        "checksum",
        r"versions",
    ): "-f -a '(__fish_spack_package_versions $__fish_spack_argparse_argv[1])'",
    ("config", r"path"): '-f -a "(__fish_spack_colon_path)"',
    ("config", r"section"): '-f -a "(__fish_spack_config_sections)"',
    ("develop", r"specs?"): '-f -k -a "(__fish_spack_specs_or_id)"',
    ("diff", r"specs?"): '-f -a "(__fish_spack_installed_specs)"',
    ("gpg sign", r"output"): '-f -a "(__fish_complete_directories)"',
    ("gpg", r"keys?"): '-f -a "(__fish_spack_gpg_keys)"',
    ("graph", r"specs?"): '-f -k -a "(__fish_spack_specs_or_id)"',
    ("help", r"help_command"): '-f -a "(__fish_spack_commands)"',
    ("install", r"specfiles"): '-f -a "(__fish_spack_yamls)"',
    ("list", r"filter"): '-f -a "(__fish_spack_packages)"',
    ("mirror", r"mirror"): '-f -a "(__fish_spack_mirrors)"',
    ("pkg", r"package"): '-f -a "(__fish_spack_pkg_packages)"',
    ("remove", r"specs?"): '-f -a "(__fish_spack_installed_specs)"',
    ("repo", r"namespace_or_path"): '$__fish_spack_force_files -a "(__fish_spack_repos)"',
    ("restage", r"specs?"): '-f -k -a "(__fish_spack_specs_or_id)"',
    ("rm", r"specs?"): '-f -a "(__fish_spack_installed_specs)"',
    ("solve", r"specs?"): '-f -k -a "(__fish_spack_specs_or_id)"',
    ("spec", r"specs?"): '-f -k -a "(__fish_spack_specs_or_id)"',
    ("stage", r"specs?"): '-f -k -a "(__fish_spack_specs_or_id)"',
    ("test-env", r"spec \[--\].*"): '-f -a "(__fish_spack_build_env_spec)"',
    ("test", r"\[?name.*"): '-f -a "(__fish_spack_tests)"',
    ("undevelop", r"specs?"): '-f -k -a "(__fish_spack_specs_or_id)"',
    ("verify", r"specs_or_files"): '$__fish_spack_force_files -a "(__fish_spack_installed_specs)"',
    ("view", r"path"): '-f -a "(__fish_complete_directories)"',
    ("", r"comment"): "-f",
    ("", r"compiler_spec"): '-f -a "(__fish_spack_installed_compilers)"',
    ("", r"config_scopes"): '-f -a "(__fish_complete_directories)"',
    ("", r"sorted_profile"): '-f -a "calls ncalls cumtime cumulative filename line module"',
    ("", r"extendable"): '-f -a "(__fish_spack_extensions)"',
    ("", r"installed_specs?"): '-f -a "(__fish_spack_installed_specs)"',
    ("", r"job_url"): "-f",
    ("", r"location_env"): '-f -a "(__fish_complete_directories)"',
    ("", r"pytest_args"): '-f -a "(__fish_spack_unit_tests)"',
    ("", r"package_or_file"): '$__fish_spack_force_files -a "(__fish_spack_packages)"',
    ("", r"package_or_user"): '-f -a "(__fish_spack_packages)"',
    ("", r"package"): '-f -a "(__fish_spack_packages)"',
    ("", r"PKG"): '-f -a "(__fish_spack_packages)"',
    ("", r"prefix"): '-f -a "(__fish_complete_directories)"',
    ("", r"rev\d?"): '-f -a "(__fish_spack_git_rev)"',
    ("", r"specs?"): '-f -k -a "(__fish_spack_specs)"',
    ("", r"tags?"): '-f -a "(__fish_spack_tags)"',
    ("", r"virtual_package"): '-f -a "(__fish_spack_providers)"',
    ("", r"working_dir"): '-f -a "(__fish_complete_directories)"',
    ("", r"(\w*_)?env"): '-f -a "(__fish_spack_environments)"',
    ("", r"(\w*_)?dir(ectory)?"): '-f -a "(__fish_spack_environments)"',
    ("", r"(\w*_)?mirror_name"): '-f -a "(__fish_spack_mirrors)"',
}


def _fish_dest_get_complete(prog, dest):
    s = prog.split(None, 1)
    subcmd = s[1] if len(s) == 2 else ""

    for (prog_key, pos_key), value in _dest_to_fish_complete.items():
        if subcmd.startswith(prog_key) and re.match("^" + pos_key + "$", dest):
            return value
    return None


class FishCompletionWriter(ArgparseCompletionWriter):
    """Write argparse output as bash programmable tab completion."""

    def format(self, cmd):
        """Returns the string representation of a single node in the
        parser tree.

        Override this in subclasses to define how each subcommand
        should be displayed.

        Parameters:
            (Command): parsed information about a command or subcommand

        Returns:
            str: the string representation of this subcommand
        """

        assert cmd.optionals  # we should always at least have -h, --help
        assert not (cmd.positionals and cmd.subcommands)  # one or the other

        # We also need help messages and how arguments are used
        # So we pass everything to completion writer
        positionals = cmd.positionals
        optionals = cmd.optionals
        subcommands = cmd.subcommands

        return (
            self.prog_comment(cmd.prog)
            + self.optspecs(cmd.prog, optionals)
            + self.complete(cmd.prog, positionals, optionals, subcommands)
        )

    def optspecs(self, prog, optionals):
        """Read the optionals and return the command to set optspec.

        Parameters:
            prog (str): the command name
            optionals (list): list of optional arguments

        Returns:
            (str) command to set optspec variable
        """

        # Variables of optspecs
        optspec_var = "__fish_spack_optspecs_" + prog.replace(" ", "_").replace("-", "_")

        if optionals is None:
            return "set -g %s\n" % optspec_var

        # Build optspec by iterating over options
        args = []

        # Record not actually supported options
        comment = ""

        for flags, dest, _, nargs, _ in optionals:
            if len(flags) == 0:
                continue

            required = ""

            # Because nargs '?' is treated differently in fish,
            # we treat it as required.
            # Also, because multi-argument options are not supported,
            # we treat it like one argument and leave a comment.
            if nargs == 0:
                pass
            elif nargs in [1, None, "?"]:
                required = "="
            else:
                required = "="
                comment += "\n# TODO: %s -> %r: %r not supported" % (flags, dest, nargs)

            # Pair short options with long options

            # We need to do this because fish doesn't support multiple short
            # or long options.
            # However, since we are paring options only, this is fine

            short = [f[1:] for f in flags if f.startswith("-") and len(f) == 2]
            long = [f[2:] for f in flags if f.startswith("--")]

            while len(short) > 0 and len(long) > 0:
                arg = "%s/%s%s" % (short.pop(), long.pop(), required)
            while len(short) > 0:
                arg = "%s/%s" % (short.pop(), required)
            while len(long) > 0:
                arg = "%s%s" % (long.pop(), required)

            args.append(arg)

        # Even if there is no option, we still set variable.
        # In fish such variable is an empty array, we use it to
        # indicate that such subcommand exists.
        args = " ".join(args)

        return "set -g %s %s\n" % (optspec_var, args)

    @staticmethod
    def is_iterable(arg):
        return isinstance(arg, (list, tuple, set, frozenset))

    @staticmethod
    def complete_head(prog, positional=None):
        """Returns the head of the completion command.

        Parameters:
            prog (str): the full command name
            positional (str or None): if given, it is the position after command

        Returns:
            (str) the head of the completion command
        """

        # Split command and subcommand
        s = prog.split(None, 1)
        subcmd = s[1] if len(s) == 2 else ""

        if positional is None:
            return 'complete -c %s -n "__fish_spack_using_command %s"' % (s[0], subcmd)
        else:
            ret = 'complete -c %s -n "__fish_spack_using_command_pos %d %s"'
            return ret % (s[0], positional, subcmd)

    def complete(self, prog, positionals, optionals, subcommands):
        """Returns all the completion commands.

        Parameters:
            prog (str): the full command name
            positionals (list): list of positional arguments
            optionals (list): list of optional arguments
            subcommands (list): list of subcommands

        Returns:
            (str) the completion command
        """

        commands = []

        if positionals:
            commands.append(self.positionals(prog, positionals))

        if subcommands:
            commands.append(self.subcommands(prog, subcommands))

        if optionals:
            commands.append(self.optionals(prog, optionals))

        return "".join(commands)

    def positionals(self, prog, positionals):
        """Returns the completion for positional arguments.

        Parameters:
            prog (str): the full command name
            positionals (list): list of positional arguments

        Returns:
            (str) the completion command
        """

        commands = []

        for idx, (args, help, choices, nargs) in enumerate(positionals):
            # Make sure we always get same order of output
            if isinstance(choices, dict):
                choices = sorted(choices.keys())
            elif isinstance(choices, (set, frozenset)):
                choices = sorted(choices)

            commands.append("# %d -> %s %r (%s): %r" % (idx, args, choices, help, nargs))

            head = self.complete_head(prog, idx if nargs != "..." else None)

            if self.is_iterable(choices):
                # If there are choices, we provide a completion for all
                # possible values
                choices = " ".join(choices)
                commands.append(head + ' -f -a "%s"' % choices)
            else:
                # Otherwise, we try to find a predefined completion for it
                value = _fish_dest_get_complete(prog, args)
                if value is not None:
                    commands.append(head + " " + value)

        return "\n".join(commands) + "\n"

    def prog_comment(self, prog):
        """Returns a comment line for the command.

        Parameters:
            prog (str): the full command name

        Returns:
            (str) the comment line
        """

        return "\n# %s\n" % prog

    def optionals(self, prog, optionals):
        """Returns the completion for optional arguments.

        Parameters:
            prog (str): the full command name
            optionals (list): list of optional arguments

        Returns:
            (str) the completion command
        """

        commands = []
        head = self.complete_head(prog)

        for flags, dest, _, nargs, help in optionals:
            # Make sure we always get same order of output
            if isinstance(dest, dict):
                dest = sorted(dest.keys())
            elif isinstance(dest, (set, frozenset)):
                dest = sorted(dest)

            commands.append("# %s -> %r: %r" % (flags, dest, nargs))

            # To provide description for optionals, and also possible values,
            # we need to use two split completion command.
            # Otherwise, each option will have same description.
            prefix = head

            # Add all flags to the completion
            for f in flags:
                if f.startswith("--"):
                    long = f[2:]
                    prefix += " -l %s" % long
                elif f.startswith("-"):
                    short = f[1:]
                    assert len(short) == 1
                    prefix += " -s %s" % short

            # Check if option require argument
            # Currently multi-argument options are not supported,
            # so we treat it like one argument and leave a comment
            if nargs == 0:
                pass
            elif nargs in [1, None, "?"]:
                prefix += " -r"
            else:
                commands.append("# TODO: %s -> %r: %r not supported" % (flags, dest, nargs))
                prefix += " -r"

            if self.is_iterable(dest):
                # If there are choices, we provide a completion for all
                # possible values
                choices = " ".join(dest)
                commands.append(prefix + ' -f -a "%s"' % choices)
            else:
                # Otherwise, we try to find a predefined completion for it
                value = _fish_dest_get_complete(prog, dest)
                if value is not None:
                    commands.append(prefix + " " + value)

            if len(help) > 0:
                help = help.split("\n")[0]
                commands.append(prefix + ' -d "%s"' % help)

        return "\n".join(commands) + "\n"

    def subcommands(self, prog, subcommands):
        """Returns the completion for subcommands.

        Parameters:
            prog (str): the full command name
            subcommands (list): list of subcommands

        Returns:
            (str) the completion command
        """

        commands = []
        head = self.complete_head(prog, 0)

        for _, subcommand, help in subcommands:
            command = head + ' -f -a "%s"' % subcommand

            if help is not None and len(help) > 0:
                help = help.split("\n")[0]
                command += ' -d "%s"' % help

            commands.append(command)

        return "\n".join(commands) + "\n"


@formatter
def subcommands(args: Namespace, out: IO) -> None:
    """Hierarchical tree of subcommands.

    args:
        args: Command-line arguments.
        out: File object to write to.
    """
    parser = spack.main.make_argument_parser()
    spack.main.add_all_commands(parser)
    writer = SubcommandWriter(parser.prog, out, args.aliases)
    writer.write(parser)


def rst_index(out: IO) -> None:
    """Generate an index of all commands.

    Args:
        out: File object to write to.
    """
    out.write("\n")

    index = spack.main.index_commands()
    sections = index["long"]

    dmax = max(len(section_descriptions.get(s, s)) for s in sections) + 2
    cmax = max(len(c) for _, c in sections.items()) + 60

    row = "%s  %s\n" % ("=" * dmax, "=" * cmax)
    line = "%%-%ds  %%s\n" % dmax

    out.write(row)
    out.write(line % (" Category ", " Commands "))
    out.write(row)
    for section, commands in sorted(sections.items()):
        description = section_descriptions.get(section, section)

        for i, cmd in enumerate(sorted(commands)):
            description = description.capitalize() if i == 0 else ""
            ref = ":ref:`%s <spack-%s>`" % (cmd, cmd)
            comma = "," if i != len(commands) - 1 else ""
            bar = "| " if i % 8 == 0 else "  "
            out.write(line % (description, bar + ref + comma))
    out.write(row)


@formatter
def rst(args: Namespace, out: IO) -> None:
    """ReStructuredText documentation of subcommands.

    args:
        args: Command-line arguments.
        out: File object to write to.
    """
    # create a parser with all commands
    parser = spack.main.make_argument_parser()
    spack.main.add_all_commands(parser)

    # extract cross-refs of the form `_cmd-spack-<cmd>:` from rst files
    documented_commands: Set[str] = set()
    for filename in args.rst_files:
        with open(filename) as f:
            for line in f:
                match = re.match(r"\.\. _cmd-(spack-.*):", line)
                if match:
                    documented_commands.add(match.group(1).strip())

    # print an index to each command
    rst_index(out)
    out.write("\n")

    # print sections for each command and subcommand
    writer = SpackArgparseRstWriter(parser.prog, out, args.aliases, documented_commands)
    writer.write(parser)


@formatter
def names(args: Namespace, out: IO) -> None:
    """Simple list of top-level commands.

    args:
        args: Command-line arguments.
        out: File object to write to.
    """
    commands = copy.copy(spack.cmd.all_commands())

    if args.aliases:
        commands.extend(spack.main.aliases.keys())

    colify(commands, output=out)


@formatter
def bash(args: Namespace, out: IO) -> None:
    """Bash tab-completion script.

    args:
        args: Command-line arguments.
        out: File object to write to.
    """
    parser = spack.main.make_argument_parser()
    spack.main.add_all_commands(parser)

    writer = BashCompletionWriter(parser.prog, out, args.aliases)
    writer.write(parser)


<<<<<<< HEAD
@formatter
def fish(args, out):
    parser = spack.main.make_argument_parser()
    spack.main.add_all_commands(parser)

    writer = FishCompletionWriter(parser.prog, out, args.aliases)
    writer.write(parser)


def prepend_header(args, out):
=======
def prepend_header(args: Namespace, out: IO) -> None:
    """Prepend header text at the beginning of a file.

    Args:
        args: Command-line arguments.
        out: File object to write to.
    """
>>>>>>> 29789115
    if not args.header:
        return

    with open(args.header) as header:
        out.write(header.read())


def _commands(parser: ArgumentParser, args: Namespace) -> None:
    """This is the 'regular' command, which can be called multiple times.

    See ``commands()`` below for ``--update-completion`` handling.

    Args:
        parser: Argument parser.
        args: Command-line arguments.
    """
    formatter = formatters[args.format]

    # check header first so we don't open out files unnecessarily
    if args.header and not os.path.exists(args.header):
        tty.die("No such file: '%s'" % args.header)

    if args.update:
        tty.msg("Updating file: %s" % args.update)
        with open(args.update, "w") as f:
            prepend_header(args, f)
            formatter(args, f)

        if args.update_completion:
            fs.set_executable(args.update)

    else:
        prepend_header(args, sys.stdout)
        formatter(args, sys.stdout)


def update_completion(parser: ArgumentParser, args: Namespace) -> None:
    """Iterate through the shells and update the standard completion files.

    This is a convenience method to avoid calling this command many
    times, and to simplify completion update for developers.

    Args:
        parser: Argument parser.
        args: Command-line arguments.
    """
    for shell, shell_args in update_completion_args.items():
        for attr, value in shell_args.items():
            setattr(args, attr, value)
        _commands(parser, args)


def commands(parser: ArgumentParser, args: Namespace) -> None:
    """Main function that calls formatter functions.

    Args:
        parser: Argument parser.
        args: Command-line arguments.
    """
    if args.update_completion:
        if args.format != "names" or any([args.aliases, args.update, args.header]):
            tty.die("--update-completion can only be specified alone.")

        # this runs the command multiple times with different arguments
        update_completion(parser, args)

    else:
        # run commands normally
        _commands(parser, args)<|MERGE_RESOLUTION|>--- conflicted
+++ resolved
@@ -743,7 +743,6 @@
     writer.write(parser)
 
 
-<<<<<<< HEAD
 @formatter
 def fish(args, out):
     parser = spack.main.make_argument_parser()
@@ -753,8 +752,6 @@
     writer.write(parser)
 
 
-def prepend_header(args, out):
-=======
 def prepend_header(args: Namespace, out: IO) -> None:
     """Prepend header text at the beginning of a file.
 
@@ -762,7 +759,6 @@
         args: Command-line arguments.
         out: File object to write to.
     """
->>>>>>> 29789115
     if not args.header:
         return
 
