--- conflicted
+++ resolved
@@ -13,10 +13,7 @@
 import sys
 import tarfile
 import tempfile
-<<<<<<< HEAD
-=======
 import traceback
->>>>>>> 3724c78a
 from contextlib import closing
 
 import ruamel.yaml as yaml
@@ -739,35 +736,26 @@
 
     for file_path in file_list:
         try:
-<<<<<<< HEAD
             spec_url = url_util.join(cache_prefix, file_path)
             tty.debug('fetching {0}'.format(spec_url))
             _, _, spec_file = web_util.read_from_url(spec_url)
             spec_file_contents = codecs.getreader('utf-8')(spec_file).read()
             # Need full spec.json name or this gets confused with index.json.
             if spec_url.endswith('spec.json'):
+                spec_dict = sjson.load(spec_file_contents)
                 s = Spec.from_json(spec_file_contents)
-                db.add(s, None)
-                db.mark(s, 'in_buildcache', True)
             elif spec_url.endswith('yaml'):
+                spec_dict = syaml.load(spec_file_contents)
                 s = Spec.from_yaml(spec_file_contents)
-                db.add(s, None)
-                db.mark(s, 'in_buildcache', True)
-=======
-            yaml_url = url_util.join(cache_prefix, file_path)
-            tty.debug('fetching {0}'.format(yaml_url))
-            _, _, yaml_file = web_util.read_from_url(yaml_url)
-            yaml_contents = codecs.getreader('utf-8')(yaml_file).read()
-            spec_dict = syaml.load(yaml_contents)
-            s = Spec.from_yaml(yaml_contents)
+            else:  # Looking at an index.json or something else in file_list
+                continue
             all_mirror_specs[s.dag_hash()] = {
-                'yaml_url': yaml_url,
+                'spec_url': spec_url,
                 'spec': s,
                 'num_deps': len(list(s.traverse(root=False))),
                 'binary_cache_checksum': spec_dict['binary_cache_checksum'],
                 'buildinfo': spec_dict['buildinfo'],
             }
->>>>>>> 3724c78a
         except (URLError, web_util.SpackWebError) as url_err:
             tty.error('Error reading specfile: {0}'.format(file_path))
             tty.error(url_err)
