--- conflicted
+++ resolved
@@ -21,23 +21,14 @@
 import spack.main
 import spack.paths as spack_paths
 import spack.repo as repo
-<<<<<<< HEAD
+import spack.util.gpg
+import spack.util.spack_json as sjson
+import spack.util.spack_yaml as syaml
 from spack.schema.buildcache_spec import schema as specfile_schema
-=======
-import spack.util.gpg
-import spack.util.spack_yaml as syaml
-from spack.schema.buildcache_spec import schema as spec_yaml_schema
->>>>>>> 36ba640c
 from spack.schema.database_index import schema as db_idx_schema
 from spack.schema.gitlab_ci import schema as gitlab_ci_schema
 from spack.spec import CompilerSpec, Spec
 from spack.util.mock_package import MockPackageMultiRepo
-<<<<<<< HEAD
-import spack.util.spack_json as sjson
-import spack.util.spack_yaml as syaml
-import spack.util.gpg
-=======
->>>>>>> 36ba640c
 
 
 ci_cmd = spack.main.SpackCommand('ci')
