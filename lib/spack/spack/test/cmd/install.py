# Copyright 2013-2021 Lawrence Livermore National Security, LLC and other
# Spack Project Developers. See the top-level COPYRIGHT file for details.
#
# SPDX-License-Identifier: (Apache-2.0 OR MIT)

import argparse
import os
import filecmp
import re
from six.moves import builtins
import time

import pytest

import llnl.util.filesystem as fs

import spack.config
import spack.compilers as compilers
import spack.hash_types as ht
import spack.package
import spack.cmd.install
from spack.error import SpackError
from spack.spec import Spec, CompilerSpec
from spack.main import SpackCommand
import spack.environment as ev

from six.moves.urllib.error import HTTPError, URLError

install = SpackCommand('install')
env = SpackCommand('env')
add = SpackCommand('add')
mirror = SpackCommand('mirror')
uninstall = SpackCommand('uninstall')
buildcache = SpackCommand('buildcache')
find = SpackCommand('find')


@pytest.fixture()
def noop_install(monkeypatch):
    def noop(*args, **kwargs):
        pass
    monkeypatch.setattr(spack.installer.PackageInstaller, 'install', noop)


def test_install_package_and_dependency(
        tmpdir, mock_packages, mock_archive, mock_fetch, config,
        install_mockery):

    with tmpdir.as_cwd():
        install('--log-format=junit', '--log-file=test.xml', 'libdwarf')

    files = tmpdir.listdir()
    filename = tmpdir.join('test.xml')
    assert filename in files

    content = filename.open().read()
    assert 'tests="2"' in content
    assert 'failures="0"' in content
    assert 'errors="0"' in content


@pytest.mark.disable_clean_stage_check
def test_install_runtests_notests(monkeypatch, mock_packages, install_mockery):
    def check(pkg):
        assert not pkg.run_tests
    monkeypatch.setattr(spack.package.PackageBase, 'unit_test_check', check)
    install('-v', 'dttop')


@pytest.mark.disable_clean_stage_check
def test_install_runtests_root(monkeypatch, mock_packages, install_mockery):
    def check(pkg):
        assert pkg.run_tests == (pkg.name == 'dttop')

    monkeypatch.setattr(spack.package.PackageBase, 'unit_test_check', check)
    install('--test=root', 'dttop')


@pytest.mark.disable_clean_stage_check
def test_install_runtests_all(monkeypatch, mock_packages, install_mockery):
    def check(pkg):
        assert pkg.run_tests

    monkeypatch.setattr(spack.package.PackageBase, 'unit_test_check', check)
    install('--test=all', 'a')
    install('--run-tests', 'a')


def test_install_package_already_installed(
        tmpdir, mock_packages, mock_archive, mock_fetch, config,
        install_mockery):

    with tmpdir.as_cwd():
        install('libdwarf')
        install('--log-format=junit', '--log-file=test.xml', 'libdwarf')

    files = tmpdir.listdir()
    filename = tmpdir.join('test.xml')
    assert filename in files

    content = filename.open().read()
    assert 'tests="2"' in content
    assert 'failures="0"' in content
    assert 'errors="0"' in content

    skipped = [line for line in content.split('\n') if 'skipped' in line]
    assert len(skipped) == 2


@pytest.mark.parametrize('arguments,expected', [
    ([], spack.config.get('config:dirty')),  # default from config file
    (['--clean'], False),
    (['--dirty'], True),
])
def test_install_dirty_flag(arguments, expected):
    parser = argparse.ArgumentParser()
    spack.cmd.install.setup_parser(parser)
    args = parser.parse_args(arguments)
    assert args.dirty == expected


def test_package_output(tmpdir, capsys, install_mockery, mock_fetch):
    """
    Ensure output printed from pkgs is captured by output redirection.
    """
    # we can't use output capture here because it interferes with Spack's
    # logging. TODO: see whether we can get multiple log_outputs to work
    # when nested AND in pytest
    spec = Spec('printing-package').concretized()
    pkg = spec.package
    pkg.do_install(verbose=True)

    log_file = pkg.build_log_path
    with open(log_file) as f:
        out = f.read()

    # make sure that output from the actual package file appears in the
    # right place in the build log.
    assert "BEFORE INSTALL" in out
    assert "AFTER INSTALL" in out


@pytest.mark.disable_clean_stage_check
def test_install_output_on_build_error(mock_packages, mock_archive, mock_fetch,
                                       config, install_mockery, capfd):
    """
    This test used to assume receiving full output, but since we've updated
    spack to generate logs on the level of phases, it will only return the
    last phase, install.
    """
    # capfd interferes with Spack's capturing
    with capfd.disabled():
        out = install('-v', 'build-error', fail_on_error=False)
    assert 'Installing build-error' in out


@pytest.mark.disable_clean_stage_check
def test_install_output_on_python_error(
        mock_packages, mock_archive, mock_fetch, config, install_mockery):
    out = install('failing-build', fail_on_error=False)
    assert isinstance(install.error, spack.build_environment.ChildError)
    assert install.error.name == 'InstallError'
    assert 'raise InstallError("Expected failure.")' in out


@pytest.mark.disable_clean_stage_check
def test_install_with_source(
        mock_packages, mock_archive, mock_fetch, config, install_mockery):
    """Verify that source has been copied into place."""
    install('--source', '--keep-stage', 'trivial-install-test-package')
    spec = Spec('trivial-install-test-package').concretized()
    src = os.path.join(
        spec.prefix.share, 'trivial-install-test-package', 'src')
    assert filecmp.cmp(os.path.join(mock_archive.path, 'configure'),
                       os.path.join(src, 'configure'))


@pytest.mark.disable_clean_stage_check
def test_show_log_on_error(mock_packages, mock_archive, mock_fetch,
                           config, install_mockery, capfd):
    """
    Make sure --show-log-on-error works.
    """
    with capfd.disabled():
        out = install('--show-log-on-error', 'build-error',
                      fail_on_error=False)
    assert isinstance(install.error, spack.build_environment.ChildError)
    assert install.error.pkg.name == 'build-error'

    assert '==> Installing build-error' in out
    assert 'See build log for details:' in out


def test_install_overwrite(
        mock_packages, mock_archive, mock_fetch, config, install_mockery
):
    # Try to install a spec and then to reinstall it.
    spec = Spec('libdwarf')
    spec.concretize()

    install('libdwarf')

    manifest = os.path.join(spec.prefix, spack.store.layout.metadata_dir,
                            spack.store.layout.manifest_file_name)

    assert os.path.exists(spec.prefix)
    expected_md5 = fs.hash_directory(spec.prefix, ignore=[manifest])

    # Modify the first installation to be sure the content is not the same
    # as the one after we reinstalled
    with open(os.path.join(spec.prefix, 'only_in_old'), 'w') as f:
        f.write('This content is here to differentiate installations.')

    bad_md5 = fs.hash_directory(spec.prefix, ignore=[manifest])

    assert bad_md5 != expected_md5

    install('--overwrite', '-y', 'libdwarf')

    assert os.path.exists(spec.prefix)
    assert fs.hash_directory(spec.prefix, ignore=[manifest]) == expected_md5
    assert fs.hash_directory(spec.prefix, ignore=[manifest]) != bad_md5


def test_install_overwrite_not_installed(
        mock_packages, mock_archive, mock_fetch, config, install_mockery
):
    # Try to install a spec and then to reinstall it.
    spec = Spec('libdwarf')
    spec.concretize()

    assert not os.path.exists(spec.prefix)

    install('--overwrite', '-y', 'libdwarf')
    assert os.path.exists(spec.prefix)


def test_install_overwrite_multiple(
        mock_packages, mock_archive, mock_fetch, config, install_mockery
):
    # Try to install a spec and then to reinstall it.
    libdwarf = Spec('libdwarf')
    libdwarf.concretize()

    install('libdwarf')

    cmake = Spec('cmake')
    cmake.concretize()

    install('cmake')

    ld_manifest = os.path.join(libdwarf.prefix,
                               spack.store.layout.metadata_dir,
                               spack.store.layout.manifest_file_name)

    assert os.path.exists(libdwarf.prefix)
    expected_libdwarf_md5 = fs.hash_directory(libdwarf.prefix,
                                              ignore=[ld_manifest])

    cm_manifest = os.path.join(cmake.prefix,
                               spack.store.layout.metadata_dir,
                               spack.store.layout.manifest_file_name)

    assert os.path.exists(cmake.prefix)
    expected_cmake_md5 = fs.hash_directory(cmake.prefix, ignore=[cm_manifest])

    # Modify the first installation to be sure the content is not the same
    # as the one after we reinstalled
    with open(os.path.join(libdwarf.prefix, 'only_in_old'), 'w') as f:
        f.write('This content is here to differentiate installations.')
    with open(os.path.join(cmake.prefix, 'only_in_old'), 'w') as f:
        f.write('This content is here to differentiate installations.')

    bad_libdwarf_md5 = fs.hash_directory(libdwarf.prefix, ignore=[ld_manifest])
    bad_cmake_md5 = fs.hash_directory(cmake.prefix, ignore=[cm_manifest])

    assert bad_libdwarf_md5 != expected_libdwarf_md5
    assert bad_cmake_md5 != expected_cmake_md5

    install('--overwrite', '-y', 'libdwarf', 'cmake')
    assert os.path.exists(libdwarf.prefix)
    assert os.path.exists(cmake.prefix)

    ld_hash = fs.hash_directory(libdwarf.prefix, ignore=[ld_manifest])
    cm_hash = fs.hash_directory(cmake.prefix, ignore=[cm_manifest])
    assert ld_hash == expected_libdwarf_md5
    assert cm_hash == expected_cmake_md5
    assert ld_hash != bad_libdwarf_md5
    assert cm_hash != bad_cmake_md5


@pytest.mark.usefixtures(
    'mock_packages', 'mock_archive', 'mock_fetch', 'config', 'install_mockery',
)
def test_install_conflicts(conflict_spec):
    # Make sure that spec with conflicts raises a SpackError
    with pytest.raises(SpackError):
        install(conflict_spec)


@pytest.mark.usefixtures(
    'mock_packages', 'mock_archive', 'mock_fetch', 'config', 'install_mockery',
)
def test_install_invalid_spec(invalid_spec):
    # Make sure that invalid specs raise a SpackError
    with pytest.raises(SpackError, match='Unexpected token'):
        install(invalid_spec)


@pytest.mark.usefixtures('noop_install', 'config')
@pytest.mark.parametrize('spec,concretize,error_code', [
    (Spec('mpi'), False, 1),
    (Spec('mpi'), True, 0),
    (Spec('boost'), False, 1),
    (Spec('boost'), True, 0)
])
def test_install_from_file(spec, concretize, error_code, tmpdir):

    if concretize:
        spec.concretize()

    specfile = tmpdir.join('spec.yaml')

    with specfile.open('w') as f:
        spec.to_yaml(f)

    err_msg = 'does not contain a concrete spec' if error_code else ''

    # Relative path to specfile (regression for #6906)
    with fs.working_dir(specfile.dirname):
        # A non-concrete spec will fail to be installed
        out = install('-f', specfile.basename, fail_on_error=False)
    assert install.returncode == error_code
    assert err_msg in out

    # Absolute path to specfile (regression for #6983)
    out = install('-f', str(specfile), fail_on_error=False)
    assert install.returncode == error_code
    assert err_msg in out


@pytest.mark.disable_clean_stage_check
@pytest.mark.usefixtures(
    'mock_packages', 'mock_archive', 'mock_fetch', 'config', 'install_mockery'
)
@pytest.mark.parametrize('exc_typename,msg', [
    ('RuntimeError', 'something weird happened'),
    ('ValueError', 'spec is not concrete')
])
def test_junit_output_with_failures(tmpdir, exc_typename, msg):
    with tmpdir.as_cwd():
        install(
            '--log-format=junit', '--log-file=test.xml',
            'raiser',
            'exc_type={0}'.format(exc_typename),
            'msg="{0}"'.format(msg)
        )

    files = tmpdir.listdir()
    filename = tmpdir.join('test.xml')
    assert filename in files

    content = filename.open().read()

    # Count failures and errors correctly
    assert 'tests="1"' in content
    assert 'failures="1"' in content
    assert 'errors="0"' in content

    # We want to have both stdout and stderr
    assert '<system-out>' in content
    assert msg in content


@pytest.mark.disable_clean_stage_check
@pytest.mark.parametrize('exc_typename,msg', [
    ('RuntimeError', 'something weird happened'),
    ('KeyboardInterrupt', 'Ctrl-C strikes again')
])
def test_junit_output_with_errors(
        exc_typename, msg,
        mock_packages, mock_archive, mock_fetch, install_mockery,
        config, tmpdir, monkeypatch):

    def just_throw(*args, **kwargs):
        exc_type = getattr(builtins, exc_typename)
        raise exc_type(msg)

    monkeypatch.setattr(spack.installer.PackageInstaller, '_install_task',
                        just_throw)

    # TODO: Why does junit output capture appear to swallow the exception
    # TODO: as evidenced by the two failing packages getting tagged as
    # TODO: installed?
    with tmpdir.as_cwd():
        install('--log-format=junit', '--log-file=test.xml', 'libdwarf')

    files = tmpdir.listdir()
    filename = tmpdir.join('test.xml')
    assert filename in files

    content = filename.open().read()

    # Count failures and errors correctly: libdwarf _and_ libelf
    assert 'tests="2"' in content
    assert 'failures="0"' in content
    assert 'errors="2"' in content

    # We want to have both stdout and stderr
    assert '<system-out>' in content
    assert 'error message="{0}"'.format(msg) in content


@pytest.mark.usefixtures('noop_install', 'config')
@pytest.mark.parametrize('clispecs,filespecs', [
    [[],                  ['mpi']],
    [[],                  ['mpi', 'boost']],
    [['cmake'],           ['mpi']],
    [['cmake', 'libelf'], []],
    [['cmake', 'libelf'], ['mpi', 'boost']],
])
def test_install_mix_cli_and_files(clispecs, filespecs, tmpdir):

    args = clispecs

    for spec in filespecs:
        filepath = tmpdir.join(spec + '.yaml')
        args = ['-f', str(filepath)] + args
        s = Spec(spec)
        s.concretize()
        with filepath.open('w') as f:
            s.to_yaml(f)

    install(*args, fail_on_error=False)
    assert install.returncode == 0


def test_extra_files_are_archived(mock_packages, mock_archive, mock_fetch,
                                  config, install_mockery):
    s = Spec('archive-files')
    s.concretize()

    install('archive-files')

    archive_dir = os.path.join(
        spack.store.layout.metadata_path(s), 'archived-files'
    )
    config_log = os.path.join(archive_dir,
                              mock_archive.expanded_archive_basedir,
                              'config.log')
    assert os.path.exists(config_log)

    errors_txt = os.path.join(archive_dir, 'errors.txt')
    assert os.path.exists(errors_txt)


@pytest.mark.disable_clean_stage_check
def test_cdash_report_concretization_error(tmpdir, mock_fetch, install_mockery,
                                           capfd, conflict_spec):
    # capfd interferes with Spack's capturing
    with capfd.disabled():
        with tmpdir.as_cwd():
            with pytest.raises(SpackError):
                install(
                    '--log-format=cdash',
                    '--log-file=cdash_reports',
                    conflict_spec)
            report_dir = tmpdir.join('cdash_reports')
            assert report_dir in tmpdir.listdir()
            report_file = report_dir.join('Update.xml')
            assert report_file in report_dir.listdir()
            content = report_file.open().read()
            assert '<UpdateReturnStatus>' in content
            # The message is different based on using the
            # new or the old concretizer
            expected_messages = (
                'Conflicts in concretized spec',
                'does not satisfy'
            )
            assert any(x in content for x in expected_messages)


@pytest.mark.disable_clean_stage_check
def test_cdash_upload_build_error(tmpdir, mock_fetch, install_mockery,
                                  capfd):
    # capfd interferes with Spack's capturing
    with capfd.disabled():
        with tmpdir.as_cwd():
            with pytest.raises((HTTPError, URLError)):
                install(
                    '--log-format=cdash',
                    '--log-file=cdash_reports',
                    '--cdash-upload-url=http://localhost/fakeurl/submit.php?project=Spack',
                    'build-error')
            report_dir = tmpdir.join('cdash_reports')
            assert report_dir in tmpdir.listdir()
            report_file = report_dir.join('Build.xml')
            assert report_file in report_dir.listdir()
            content = report_file.open().read()
            assert '<Text>configure: error: in /path/to/some/file:</Text>' in content


@pytest.mark.disable_clean_stage_check
def test_cdash_upload_clean_build(tmpdir, mock_fetch, install_mockery, capfd):
    # capfd interferes with Spack's capturing of e.g., Build.xml output
    with capfd.disabled():
        with tmpdir.as_cwd():
            install(
                '--log-file=cdash_reports',
                '--log-format=cdash',
                'a')
            report_dir = tmpdir.join('cdash_reports')
            assert report_dir in tmpdir.listdir()
            report_file = report_dir.join('a_Build.xml')
            assert report_file in report_dir.listdir()
            content = report_file.open().read()
            assert '</Build>' in content
            assert '<Text>' not in content


@pytest.mark.disable_clean_stage_check
def test_cdash_upload_extra_params(tmpdir, mock_fetch, install_mockery, capfd):
    # capfd interferes with Spack's capture of e.g., Build.xml output
    with capfd.disabled():
        with tmpdir.as_cwd():
            install(
                '--log-file=cdash_reports',
                '--log-format=cdash',
                '--cdash-build=my_custom_build',
                '--cdash-site=my_custom_site',
                '--cdash-track=my_custom_track',
                'a')
            report_dir = tmpdir.join('cdash_reports')
            assert report_dir in tmpdir.listdir()
            report_file = report_dir.join('a_Build.xml')
            assert report_file in report_dir.listdir()
            content = report_file.open().read()
            assert 'Site BuildName="my_custom_build - a"' in content
            assert 'Name="my_custom_site"' in content
            assert '-my_custom_track' in content


@pytest.mark.disable_clean_stage_check
def test_cdash_buildstamp_param(tmpdir, mock_fetch, install_mockery, capfd):
    # capfd interferes with Spack's capture of e.g., Build.xml output
    with capfd.disabled():
        with tmpdir.as_cwd():
            cdash_track = 'some_mocked_track'
            buildstamp_format = "%Y%m%d-%H%M-{0}".format(cdash_track)
            buildstamp = time.strftime(buildstamp_format,
                                       time.localtime(int(time.time())))
            install(
                '--log-file=cdash_reports',
                '--log-format=cdash',
                '--cdash-buildstamp={0}'.format(buildstamp),
                'a')
            report_dir = tmpdir.join('cdash_reports')
            assert report_dir in tmpdir.listdir()
            report_file = report_dir.join('a_Build.xml')
            assert report_file in report_dir.listdir()
            content = report_file.open().read()
            assert buildstamp in content


@pytest.mark.disable_clean_stage_check
def test_cdash_install_from_spec_yaml(tmpdir, mock_fetch, install_mockery,
                                      capfd, mock_packages, mock_archive,
                                      config):
    # capfd interferes with Spack's capturing
    with capfd.disabled():
        with tmpdir.as_cwd():

            spec_yaml_path = str(tmpdir.join('spec.yaml'))

            pkg_spec = Spec('a')
            pkg_spec.concretize()

            with open(spec_yaml_path, 'w') as fd:
                fd.write(pkg_spec.to_yaml(hash=ht.build_hash))

            install(
                '--log-format=cdash',
                '--log-file=cdash_reports',
                '--cdash-build=my_custom_build',
                '--cdash-site=my_custom_site',
                '--cdash-track=my_custom_track',
                '-f', spec_yaml_path)

            report_dir = tmpdir.join('cdash_reports')
            assert report_dir in tmpdir.listdir()
            report_file = report_dir.join('a_Configure.xml')
            assert report_file in report_dir.listdir()
            content = report_file.open().read()
            install_command_regex = re.compile(
                r'<ConfigureCommand>(.+)</ConfigureCommand>',
                re.MULTILINE | re.DOTALL)
            m = install_command_regex.search(content)
            assert m
            install_command = m.group(1)
            assert 'a@' in install_command


@pytest.mark.disable_clean_stage_check
def test_build_error_output(tmpdir, mock_fetch, install_mockery, capfd):
    with capfd.disabled():
        msg = ''
        try:
            install('build-error')
            assert False, "no exception was raised!"
        except spack.build_environment.ChildError as e:
            msg = e.long_message

        assert 'configure: error: in /path/to/some/file:' in msg
        assert 'configure: error: cannot run C compiled programs.' in msg


@pytest.mark.disable_clean_stage_check
def test_build_warning_output(tmpdir, mock_fetch, install_mockery, capfd):
    with capfd.disabled():
        msg = ''
        try:
            install('build-warnings')
            assert False, "no exception was raised!"
        except spack.build_environment.ChildError as e:
            msg = e.long_message

        assert 'WARNING: ALL CAPITAL WARNING!' in msg
        assert 'foo.c:89: warning: some weird warning!' in msg


def test_cache_only_fails(tmpdir, mock_fetch, install_mockery, capfd):
    # libelf from cache fails to install, which automatically removes the
    # the libdwarf build task
    with capfd.disabled():
        out = install('--cache-only', 'libdwarf', fail_on_error=False)

    assert 'Failed to install libelf' in out
    assert 'Skipping build of libdwarf' in out
    assert 'was not installed' in out

    # Check that failure prefix locks are still cached
    failure_lock_prefixes = ','.join(spack.store.db._prefix_failures.keys())
    assert 'libelf' in failure_lock_prefixes
    assert 'libdwarf' in failure_lock_prefixes


def test_install_only_dependencies(tmpdir, mock_fetch, install_mockery):
    dep = Spec('dependency-install').concretized()
    root = Spec('dependent-install').concretized()

    install('--only', 'dependencies', 'dependent-install')

    assert os.path.exists(dep.prefix)
    assert not os.path.exists(root.prefix)


def test_install_only_package(tmpdir, mock_fetch, install_mockery, capfd):
    msg = ''
    with capfd.disabled():
        try:
            install('--only', 'package', 'dependent-install')
        except spack.installer.InstallError as e:
            msg = str(e)

    assert 'Cannot proceed with dependent-install'  in msg
    assert '1 uninstalled dependency' in msg


def test_install_deps_then_package(tmpdir, mock_fetch, install_mockery):
    dep = Spec('dependency-install').concretized()
    root = Spec('dependent-install').concretized()

    install('--only', 'dependencies', 'dependent-install')
    assert os.path.exists(dep.prefix)
    assert not os.path.exists(root.prefix)

    install('--only', 'package', 'dependent-install')
    assert os.path.exists(root.prefix)


@pytest.mark.regression('12002')
def test_install_only_dependencies_in_env(tmpdir, mock_fetch, install_mockery,
                                          mutable_mock_env_path):
    env('create', 'test')

    with ev.read('test'):
        dep = Spec('dependency-install').concretized()
        root = Spec('dependent-install').concretized()

        install('-v', '--only', 'dependencies', 'dependent-install')

        assert os.path.exists(dep.prefix)
        assert not os.path.exists(root.prefix)


@pytest.mark.regression('12002')
def test_install_only_dependencies_of_all_in_env(
    tmpdir, mock_fetch, install_mockery, mutable_mock_env_path
):
    env('create', '--without-view', 'test')

    with ev.read('test'):
        roots = [Spec('dependent-install@1.0').concretized(),
                 Spec('dependent-install@2.0').concretized()]

        add('dependent-install@1.0')
        add('dependent-install@2.0')
        install('--only', 'dependencies')

        for root in roots:
            assert not os.path.exists(root.prefix)
            for dep in root.traverse(root=False):
                assert os.path.exists(dep.prefix)


def test_install_no_add_in_env(tmpdir, mock_fetch, install_mockery,
                               mutable_mock_env_path):
    # To test behavior of --no-add option, we create the following environment:
    #
    #     mpileaks
    #         ^callpath
    #             ^dyninst
    #                 ^libelf@0.8.13     # or latest, really
    #                 ^libdwarf
    #         ^mpich
    #     libelf@0.8.10
    #     a~bvv
    #         ^b
    #     a
    #         ^b
    e = ev.create('test')
    e.add('mpileaks')
    e.add('libelf@0.8.10')  # so env has both root and dep libelf specs
    e.add('a')
    e.add('a ~bvv')
    e.concretize()
    env_specs = e.all_specs()

    a_spec = None
    b_spec = None
    mpi_spec = None

    # First find and remember some target concrete specs in the environment
    for e_spec in env_specs:
        if e_spec.satisfies(Spec('a ~bvv')):
            a_spec = e_spec
        elif e_spec.name == 'b':
            b_spec = e_spec
        elif e_spec.satisfies(Spec('mpi')):
            mpi_spec = e_spec

    assert(a_spec)
    assert(a_spec.concrete)

    assert(b_spec)
    assert(b_spec.concrete)
    assert(b_spec not in e.roots())

    assert(mpi_spec)
    assert(mpi_spec.concrete)

    # Activate the environment
    with e:
        # Assert using --no-add with a spec not in the env fails
        inst_out = install(
            '--no-add', 'boost', fail_on_error=False, output=str)

        assert('no such spec exists in environment' in inst_out)

        # Ensure using --no-add with an ambiguous spec fails
        with pytest.raises(ev.SpackEnvironmentError) as err:
            inst_out = install(
                '--no-add', 'a', output=str)

        assert('a matches multiple specs in the env' in str(err))

        # With "--no-add", install an unambiguous dependency spec (that already
        # exists as a dep in the environment) using --no-add and make sure it
        # gets installed (w/ deps), but is not added to the environment.
        install('--no-add', 'dyninst')

        find_output = find('-l', output=str)
        assert('dyninst' in find_output)
        assert('libdwarf' in find_output)
        assert('libelf' in find_output)
        assert('callpath' not in find_output)

        post_install_specs = e.all_specs()
        assert all([s in env_specs for s in post_install_specs])

        # Make sure we can install a concrete dependency spec from a spec.yaml
        # file on disk, using the ``--no-add` option, and the spec is installed
        # but not added as a root
        mpi_spec_yaml_path = tmpdir.join('{0}.yaml'.format(mpi_spec.name))
        with open(mpi_spec_yaml_path.strpath, 'w') as fd:
            fd.write(mpi_spec.to_yaml(hash=ht.full_hash))

        install('--no-add', '-f', mpi_spec_yaml_path.strpath)
        assert(mpi_spec not in e.roots())

        find_output = find('-l', output=str)
        assert(mpi_spec.name in find_output)

        # Without "--no-add", install an unambiguous depependency spec (that
        # already exists as a dep in the environment) without --no-add and make
        # sure it is added as a root of the environment as well as installed.
        assert(b_spec not in e.roots())

        install('b')

        assert(b_spec in e.roots())
        assert(b_spec not in e.uninstalled_specs())

        # Without "--no-add", install a novel spec and make sure it is added
        # as a root and installed.
        install('bowtie')

        assert(any([s.name == 'bowtie' for s in e.roots()]))
        assert(not any([s.name == 'bowtie' for s in e.uninstalled_specs()]))


def test_install_help_does_not_show_cdash_options(capsys):
    """
    Make sure `spack install --help` does not describe CDash arguments
    """
    with pytest.raises(SystemExit):
        install('--help')
        captured = capsys.readouterr()
        assert 'CDash URL' not in captured.out


def test_install_help_cdash(capsys):
    """Make sure `spack install --help-cdash` describes CDash arguments"""
    install_cmd = SpackCommand('install')
    out = install_cmd('--help-cdash')
    assert 'CDash URL' in out


@pytest.mark.disable_clean_stage_check
def test_cdash_auth_token(tmpdir, install_mockery, capfd):
    # capfd interferes with Spack's capturing
    with tmpdir.as_cwd():
        with capfd.disabled():
            os.environ['SPACK_CDASH_AUTH_TOKEN'] = 'asdf'
            out = install(
                '-v',
                '--log-file=cdash_reports',
                '--log-format=cdash',
                'a')
            assert 'Using CDash auth token from environment' in out


@pytest.mark.disable_clean_stage_check
def test_cdash_configure_warning(tmpdir, mock_fetch, install_mockery, capfd):
    # capfd interferes with Spack's capturing of e.g., Build.xml output
    with capfd.disabled():
        with tmpdir.as_cwd():
            # Test would fail if install raised an error.
            install(
                '--log-file=cdash_reports',
                '--log-format=cdash',
                'configure-warning')
            # Verify Configure.xml exists with expected contents.
            report_dir = tmpdir.join('cdash_reports')
            assert report_dir in tmpdir.listdir()
            report_file = report_dir.join('Configure.xml')
            assert report_file in report_dir.listdir()
            content = report_file.open().read()
            assert 'foo: No such file or directory' in content


def test_compiler_bootstrap(
        install_mockery_mutable_config, mock_packages, mock_fetch,
        mock_archive, mutable_config, monkeypatch):
    monkeypatch.setattr(spack.concretize.Concretizer,
                        'check_for_compiler_existence', False)
    spack.config.set('config:install_missing_compilers', True)
    assert CompilerSpec('gcc@2.0') not in compilers.all_compiler_specs()

    # Test succeeds if it does not raise an error
    install('a%gcc@2.0')


def test_compiler_bootstrap_from_binary_mirror(
        install_mockery_mutable_config, mock_packages, mock_fetch,
        mock_archive, mutable_config, monkeypatch, tmpdir):
    """
    Make sure installing compiler from buildcache registers compiler
    """

    # Create a temp mirror directory for buildcache usage
    mirror_dir = tmpdir.join('mirror_dir')
    mirror_url = 'file://{0}'.format(mirror_dir.strpath)

    # Install a compiler, because we want to put it in a buildcache
    install('gcc@10.2.0')

    # Put installed compiler in the buildcache
    buildcache(
        'create', '-u', '-a', '-f', '-d', mirror_dir.strpath, 'gcc@10.2.0'
    )

    # Now uninstall the compiler
    uninstall('-y', 'gcc@10.2.0')

    monkeypatch.setattr(spack.concretize.Concretizer,
                        'check_for_compiler_existence', False)
    spack.config.set('config:install_missing_compilers', True)
    assert CompilerSpec('gcc@10.2.0') not in compilers.all_compiler_specs()

    # Configure the mirror where we put that buildcache w/ the compiler
    mirror('add', 'test-mirror', mirror_url)

    # Now make sure that when the compiler is installed from binary mirror,
    # it also gets configured as a compiler.  Test succeeds if it does not
    # raise an error
    install('--no-check-signature', '--cache-only', '--only',
            'dependencies', 'b%gcc@10.2.0')
    install('--no-cache', '--only', 'package', 'b%gcc@10.2.0')


@pytest.mark.regression('16221')
def test_compiler_bootstrap_already_installed(
        install_mockery_mutable_config, mock_packages, mock_fetch,
        mock_archive, mutable_config, monkeypatch):
    monkeypatch.setattr(spack.concretize.Concretizer,
                        'check_for_compiler_existence', False)
    spack.config.set('config:install_missing_compilers', True)

    assert CompilerSpec('gcc@2.0') not in compilers.all_compiler_specs()

    # Test succeeds if it does not raise an error
    install('gcc@2.0')
    install('a%gcc@2.0')


def test_install_fails_no_args(tmpdir):
    # ensure no spack.yaml in directory
    with tmpdir.as_cwd():
        output = install(fail_on_error=False)

    # check we got the short version of the error message with no spack.yaml
    assert 'requires a package argument or active environment' in output
    assert 'spack env activate .' not in output
    assert 'using the `spack.yaml` in this directory' not in output


def test_install_fails_no_args_suggests_env_activation(tmpdir):
    # ensure spack.yaml in directory
    tmpdir.ensure('spack.yaml')

    with tmpdir.as_cwd():
        output = install(fail_on_error=False)

    # check we got the long version of the error message with spack.yaml
    assert 'requires a package argument or active environment' in output
    assert 'spack env activate .' in output
    assert 'using the `spack.yaml` in this directory' in output


def fake_full_hash(spec):
    # Generate an arbitrary hash that is intended to be different than
    # whatever a Spec reported before (to test actions that trigger when
    # the hash changes)
    return 'tal4c7h4z0gqmixb1eqa92mjoybxn5l6'


def test_cache_install_full_hash_match(
        install_mockery_mutable_config, mock_packages, mock_fetch,
        mock_archive, mutable_config, monkeypatch, tmpdir):
    """Make sure installing from cache respects full hash argument"""

    # Create a temp mirror directory for buildcache usage
    mirror_dir = tmpdir.join('mirror_dir')
    mirror_url = 'file://{0}'.format(mirror_dir.strpath)

    s = Spec('libdwarf').concretized()
    package_id = spack.installer.package_id(s.package)

    # Install a package
    install(s.name)

    # Put installed package in the buildcache
    buildcache('create', '-u', '-a', '-f', '-d', mirror_dir.strpath, s.name)

    # Now uninstall the package
    uninstall('-y', s.name)

    # Configure the mirror with the binary package in it
    mirror('add', 'test-mirror', mirror_url)

    # Make sure we get the binary version by default
    install_output = install('--no-check-signature', s.name, output=str)
    expect_extract_msg = 'Extracting {0} from binary cache'.format(package_id)

    assert expect_extract_msg in install_output

    uninstall('-y', s.name)

    # Now monkey patch Spec to change the full hash on the package
    monkeypatch.setattr(spack.spec.Spec, 'full_hash', fake_full_hash)

    # Check that even if the full hash changes, we install from binary when
    # we don't explicitly require the full hash to match
    install_output = install('--no-check-signature', s.name, output=str)
    assert expect_extract_msg in install_output

    uninstall('-y', s.name)

    # Finally, make sure that if we insist on the full hash match, spack
    # installs from source.
    install_output = install('--require-full-hash-match', s.name, output=str)
    expect_msg = 'No binary for {0} found: installing from source'.format(
        package_id)

    assert expect_msg in install_output

<<<<<<< HEAD
    # This will technically fail because the database was corrupted by having
    # both libdwarf and libelf manually set the same full_hash
    uninstall('-y', s.name, fail_on_error=False)
    mirror('rm', 'test-mirror')
=======
    uninstall('-y', s.name)
    mirror('rm', 'test-mirror')


def test_install_env_with_tests_all(tmpdir, mock_packages, mock_fetch,
                                    install_mockery, mutable_mock_env_path):
    env('create', 'test')
    with ev.read('test'):
        test_dep = Spec('test-dependency').concretized()
        add('depb')
        install('--test', 'all')
        assert os.path.exists(test_dep.prefix)


def test_install_env_with_tests_root(tmpdir, mock_packages, mock_fetch,
                                     install_mockery, mutable_mock_env_path):
    env('create', 'test')
    with ev.read('test'):
        test_dep = Spec('test-dependency').concretized()
        add('depb')
        install('--test', 'root')
        assert not os.path.exists(test_dep.prefix)
>>>>>>> d46e49ef
<|MERGE_RESOLUTION|>--- conflicted
+++ resolved
@@ -1015,13 +1015,9 @@
 
     assert expect_msg in install_output
 
-<<<<<<< HEAD
     # This will technically fail because the database was corrupted by having
     # both libdwarf and libelf manually set the same full_hash
     uninstall('-y', s.name, fail_on_error=False)
-    mirror('rm', 'test-mirror')
-=======
-    uninstall('-y', s.name)
     mirror('rm', 'test-mirror')
 
 
@@ -1042,5 +1038,4 @@
         test_dep = Spec('test-dependency').concretized()
         add('depb')
         install('--test', 'root')
-        assert not os.path.exists(test_dep.prefix)
->>>>>>> d46e49ef
+        assert not os.path.exists(test_dep.prefix)